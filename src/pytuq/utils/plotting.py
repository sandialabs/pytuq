#!/usr/bin/env python
"""Module for various plotting functions."""

import os
import sys
import warnings
import numpy as np

import scipy.stats as ss
from scipy.interpolate import interp1d

import colorsys
import matplotlib as mpl
import matplotlib.colors as mc
import matplotlib.pyplot as plt
from matplotlib.lines import Line2D

from .xutils import get_pdf, sample_sphere, pick_basis, project, strarr
from .maps import scale01ToDom

#############################################################

warnings.simplefilter(action='ignore', category=FutureWarning)

#############################################################

def myrc():
    """Configure matplotlib common look and feel.

    Returns:
        dict: Dictionary of matplotlib parameter config, not really used
    """
    mpl.rc('legend', loc='best', fontsize=22)
    mpl.rc('lines', linewidth=4, color='r')
    mpl.rc('axes', linewidth=3, grid=True, labelsize=22)
    mpl.rc('xtick', labelsize=15)
    mpl.rc('ytick', labelsize=15)
    mpl.rc('font', size=20)
    mpl.rc('figure', figsize=(12, 9), max_open_warning=200)
    #mpl.rc('lines', markeredgecolor='w')
    # mpl.rc('font', family='serif')

    return mpl.rcParams

#############################################################

def saveplot(figname):
    """Save a figure with warnings ignored.

    Args:
        figname (mpl.Figure): Figure handle.
    """
    with warnings.catch_warnings():
        warnings.simplefilter("ignore")
        plt.savefig(figname)

#############################################################

def set_colors(npar):
    """Sets a list of different colors of requested length, as rgb triples.

    Args:
        npar (int): Number of parameters.
    Returns:
        list[tuple]: List of rgb triples.
    """
    colors = []
    pp=1+int(npar/6)
    for i in range(npar):
        c=1-float(int((i/6))/pp)
        b=np.empty((3))
        for jj in range(3):
            b[jj]=c*int(i%3==jj)
        a=int(int(i%6)/3)
        colors.append(((1-a)*b[2]+a*(c-b[2]),(1-a)*b[1]+a*(c-b[1]),(1-a)*b[0]+a*(c-b[0])))

    return colors

#############################################################

def lighten_color(color, amount=0.5):
    """
    Lightens the given color by multiplying (1-luminosity) by the given amount.
    Input can be matplotlib color string, hex string, or RGB tuple.

    Args:
        color (str or tuple): Initial color.
        amount (float): How much to lighten: should be between 0 and 1.

    Returns:
        str: lightened color.

    Examples:
        >>> lighten_color('g', 0.3)
        >>> lighten_color('#F034A3', 0.6)
        >>> lighten_color((.3,.55,.1), 0.5)
    """

    try:
        c = mc.cnames[color]
    except:
        c = color
    c = np.array(colorsys.rgb_to_hls(*mc.to_rgb(c)))
    return colorsys.hls_to_rgb(c[0],1-amount * (1-c[1]),c[2])


#############################################################

def plot_dm(datas, models, errorbars=None, labels=None, colors=None,
            axes_labels=['Model', 'Apprx'], figname='dm.png',
            legendpos='in', msize=4, alpha=1.0):
    """Plots data-vs-model and overlays `y=x`.

    Args:
        datas (list[np.ndarray]): List of `K` 1d data arrays.
        models (list[np.ndarray]): List of `K` 1d model arrays with matching sizes to data arrays.
        errorbars (list[(np.ndarray, np.ndarray)], optional): List of `K` (lower,upper) tuples as errorbars for each model array. Can be None.
        labels (list[str], optional): List of `K` labels. If None, the code uses something generic.
        colors (list[str], optional): List of `K` colors. If None, the code chooses internally.
        axes_labels (list[str], optional): List of two strings, x- and y-axis labels.
        figname (str, optional): Figure file name.
        legendpos (str, optional): Legend position, 'in' or 'out'
        msize (int, optional): Marker size.
        alpha (float, optional): Marker opacity, between `0` and `1`. Defaults to 1.
    """
    if errorbars is None:
        erb = False
    else:
        erb = True

    custom_xlabel = axes_labels[0]
    custom_ylabel = axes_labels[1]

    if legendpos == 'in':
        fig = plt.figure(figsize=(10, 10))
    elif legendpos == 'out':
        fig = plt.figure(figsize=(14, 10))
        fig.add_axes([0.1, 0.1, 0.6, 0.8])

    ncase = len(datas)
    if labels is None:
        labels = [''] * ncase

    # Create colors list
    if colors is None:
        colors = set_colors(ncase)

    yy = np.empty((0, 1))
    for i in range(ncase):
        data = datas[i]
        model = models[i]
        if erb:
            erbl, erbh = errorbars[i]
        npts = data.shape[0]
        neach = 1
        if (data.ndim > 1):
            neach = data.shape[1]

        ddata = data.reshape(npts, neach)

        for j in range(neach):
            yy = np.append(yy, ddata[:, j])
            if (erb):
                plt.errorbar(ddata[:, j], model, yerr=[erbl, erbh],
                             fmt='o', markersize=msize,
                             markeredgecolor='w',
                             color=colors[i],
<<<<<<< HEAD
                             ecolor=colors[i], label=labels[i], alpha=0.5)
            else:
                plt.plot(ddata[:, j], model, 'o', color=colors[i], label=labels[i], markeredgecolor='w', markersize=msize, alpha=0.5)
=======
                             ecolor=colors[i], label=labels[i], alpha=alpha)
            else:
                plt.plot(ddata[:, j], model, 'o', color=colors[i], label=labels[i], markeredgecolor='w', markersize=msize, alpha=alpha)
>>>>>>> d392155c

    delt = 0.03 * (yy.max() - yy.min())
    minmax = [yy.min() - delt, yy.max() + delt]
    plt.plot(minmax, minmax, 'k--', linewidth=2)

    plt.xlabel(custom_xlabel)
    plt.ylabel(custom_ylabel)
    # plt.title('Data vs Model')
    if legendpos == 'in':
        plt.legend()
    elif legendpos == 'out':
        plt.legend(loc='center left', bbox_to_anchor=(1.0, 0.5),
                   ncol=1, fancybox=True, shadow=True)


    # plt.xscale('log')
    # plt.yscale('log')

    # plt.gca().set_aspect('equal', adjustable='box')
    # plt.axis('scaled')
    # plt.axis('equal')

    # Trying to make sure both axis have the same number of ticks
    plt.gca().xaxis.set_major_locator(plt.MaxNLocator(7))
    plt.gca().yaxis.set_major_locator(plt.MaxNLocator(7))
    plt.savefig(figname)
    plt.clf()

#############################################################

def plot_xrv(xsam, prefix='xsam'):
    """Plotting samples one at a time, and one dimension vs the other.

    Args:
        xsam (np.ndarray): A `(N,d)` numpy array of samples
        prefix (str, optional): Prefix for filenames of the figures.
    """
    nsam, ndim = xsam.shape
    for i in range(ndim):
        plt.plot(xsam[:,i], 'o', markeredgecolor='w')
        plt.savefig(f"{prefix}_d{i}.png")
        plt.clf()

    for i in range(ndim):
        for j in range(i+1, ndim):
            plt.plot(xsam[:,i], xsam[:,j], 'o', markeredgecolor='w')
            plt.savefig(f"{prefix}_d{i}_d{j}.png")
            plt.clf()

#############################################################

def parallel_coordinates(parnames, values, labels, savefig='pcoord'):
    """Plots parallel coordinates.

    Args:
        parnames (list[str]): list of `d` parameter names
        values (np.ndarray): `(d, N)` array of `N` data points with `d` parameters
        labels (list[str]): list of `N` labels/categories, one per point
        savefig (str, optional): figure name to save
    """

    # Start the figure
    fig=plt.figure(figsize=(14,8))
    fig.add_axes([0.1,0.25,0.8,0.65])
    ax = plt.gca()

    # Categorize
    ulabels = np.unique(labels)
    n_labels = len(ulabels)


    # Plot
    class_id = np.searchsorted(ulabels, labels)
    lines = plt.plot(values[:,:], 'go-',ms=6,linewidth=0.1)

    if n_labels>1:
        # Set colors
        cmap = plt.get_cmap('coolwarm')
        colors = np.array([cmap(j) for j in np.arange(n_labels)/(n_labels-1)])
        for c,l in zip(class_id, lines):
            l.set_color(colors[c])


    # Gridification
    ax.spines['top'].set_visible(False)
    ax.spines['bottom'].set_position(('outward', 5))
    ax.spines['bottom'].set_visible(False)
    ax.spines['right'].set_visible(False)
    ax.spines['left'].set_visible(False)
    ax.yaxis.set_ticks_position('both')
    ax.xaxis.set_ticks_position('none')

    plt.xticks(np.arange(len(parnames)), parnames, rotation=60, fontsize=11)
    plt.grid(axis='x', ls='-')

    leg_handlers = [ lines[np.where(class_id==id)[0][0]]
                    for id in range(n_labels)]
    ax.legend(leg_handlers, ulabels, frameon=False, loc='upper left',
                    ncol=len(labels),
                    bbox_to_anchor=(0, 1.15, 1, 0))

    # Show or save
    plt.savefig(savefig)
    plt.clf()

#############################################################

def plot_yx(x, y, rowcols=None, ylabel='', xlabels=None,
            log=False, filename='eda.png',
            xpad=0.3, ypad=0.3, gridshow=True, ms=2, labelsize=18):
    """Plots an output vs one input at a time in a matrix of figures.

    Args:
        x (np.ndarray): An `(N,d)` input array.
        y (np.ndarray): An `(N,)` output array.
        rowcols (tuple[int], optional): A pair of integers, rows and columns.
        ylabel (str, optional): Y-axis label.
        xlabels (list[str], optional): List of X-axis labels.
        log (bool, optional): Whether to have log-`y` values or not.
        filename (str, optional): Figure filename to save.
        xpad (float, optional): Padding size between columns.
        ypad (float, optional): Padding size between rows.
        gridshow (bool, optional): Whether to show grid or not.
        ms (int, optional): Marker size.
        labelsize (int, optional): Axes label sizes.
    """
    nsam, ndim = x.shape
    assert(nsam==y.shape[0])

    if rowcols is None:
        rows = 3
        cols = (ndim // 3) + 1
    else:
        rows, cols = rowcols

    fig, axes = plt.subplots(rows, cols, figsize=(8*cols,(4+ypad)*rows),
                             gridspec_kw={'hspace': ypad, 'wspace': xpad})

    if rows * cols > 1:
        axes=axes.reshape(rows, cols)
        axes = axes.T
    else:
        axes = np.array([[axes]])

    if xlabels is None:
        xlabels = ['' for i in range(ndim)]
    #print(axes.shape)
    for i in range(ndim):
        ih = i % cols
        iv = i // cols
        axes[ih, iv].plot(x[:, i], y, 'o', ms=ms, markeredgecolor='w')
        axes[ih, iv].set_xlabel(xlabels[i], size=labelsize)
        axes[ih, iv].set_ylabel(ylabel, size=labelsize)
        #axes[ih, iv].set_ylim(ymin=-0.05, ymax=0.5)
        axes[ih, iv].grid(gridshow)
        if log:
            axes[ih, iv].set_yscale('log')

    for i in range(ndim, cols*rows):
        ih = i % cols
        iv = i // cols
        axes[ih, iv].remove()

    plt.savefig(filename)


#############################################################

def plot_sens(sensdata, pars, cases,
              vis="bar", reverse=False, topsens=None,
              par_labels=None, case_labels=None, colors=None,
              xlbl='', title='', grid_show=True,
              legend_show=2, legend_size=10, ncol=4,
              lbl_size=22, yoffset=0.1,
              xdatatick=None, xticklabel_size=None, xticklabel_rotation=0,
              figname='sens.png'):
    """Plots sensitivities for multiple observables with respect to multiple parameters.

    Args:
        sensdata (np.ndarray): An array of sensitivities of size `(o,d)`.
        pars (list[int]): List of parameter indices to use. All should be less than `d`.
        cases (list[int]): List of output indices to use. All should be less than `o`.
        vis (str, optional): Plot type 'bar' or 'graph' (the latter is not used/tested often).
        reverse (bool, optional): Whether to flip the input data (i.e. parameters and outputs).
        topsens (int, optional): Show only some number of top parameters (default: show all).
        par_labels (list[str], optional): Parameter labels.
        case_labels (list[str], optional): Output labels.
        colors (None, optional): Parameter bar colors.
        xlbl (str, optional): X-label.
        title (str, optional): Title.
        grid_show (bool, optional): Whether to show the grid.
        legend_show (int, optional): Type of legend location, `1` is inside, `2` is below, `3` is above the graph.
        legend_size (int, optional): Legend fontsize.
        ncol (int, optional): Number of columns in legend.
        lbl_size (int, optional): Axes label size.
        yoffset (float, optional): Vertical offset, white space below the figure.
        xdatatick (list[float], optional): X-tick locations. By default, `1, ..., o`.
        xticklabel_size (int, optional): X-tick label size.
        xticklabel_rotation (int, optional): X-tick label rotation angle.
        figname (str, optional): Figure file name.
    """

    ncases=sensdata.shape[0]
    npar=sensdata.shape[1]

    wd=0.6
    ylbl='Sensitivity'

    assert set(pars) <= set(range(npar))
    assert set(cases) <= set(range(ncases))

    # Set up the figure
    if xticklabel_size is None:
        xticklabel_size=min(400//ncases, 20)
    fig = plt.figure(figsize=(20,12))
    fig.add_axes([0.1,0.2+yoffset,0.8,0.6-yoffset])

    # Default parameter names
    if (par_labels is None):
        par_labels = ['par_'+str(i+1) for i in range(npar)]

    # Default case names
    if (case_labels is None):
        case_labels = ['case_'+str(i+1) for i in range(ncases)]

    if(reverse):
        par_labels, case_labels = case_labels, par_labels
        pars, cases = cases, pars
        sensdata=sensdata.T

    npar_=len(pars)
    ncases_=len(cases)

    sensind = np.argsort(np.average(sensdata, axis=0))[::-1]

    if topsens is None:
        topsens=npar_

    # Create colors list
    if colors is None:
        colors_ = set_colors(topsens)
        colors_.extend(set_colors(npar_-topsens))
        colors = [0.0 for i in range(npar_)]
        for i in range(npar_):
            colors[sensind[i]]=colors_[i]

    case_labels_=[]
    for i in range(ncases_):
        case_labels_.append(case_labels[cases[i]])

    if xdatatick is None:
        xflag=False
        xdatatick=np.array(range(1,ncases_+1))
        sc=1.
    else:
        xflag=True
        sc=float(xdatatick[-1]-xdatatick[0])/ncases_


    if (vis=="graph"):
        for i in range(npar_):
            plt.plot(xdatatick,sensdata[cases,i], '-o',color=colors[pars[i]], label=par_labels[pars[i]])
    elif (vis=="bar"):
        curr=np.zeros((ncases_))
        #print pars,colors
        for i in range(npar_):
            plt.bar(xdatatick, sensdata[cases,i], width=wd*sc,color=colors[pars[i]], bottom=curr, label=par_labels[pars[i]])
            curr=sensdata[cases,i]+curr

        if not xflag:
            plt.xticks(np.array(range(1,ncases_+1)),case_labels_,rotation=xticklabel_rotation, fontsize=xticklabel_size)

        plt.xlim(xdatatick[0]-wd*sc/2.-0.1,xdatatick[-1]+wd*sc/2.+0.1)

    plt.ylabel(ylbl,fontsize=lbl_size)
    plt.xlabel(xlbl,fontsize=lbl_size)
    plt.title(title)

    maxsens=max(max(curr),1.0)
    plt.ylim([0,maxsens])
    handles,labels = plt.gca().get_legend_handles_labels()
    handles = [ handles[i] for i in sensind[:topsens]]
    labels = [ labels[i] for i in sensind[:topsens]]
    if legend_show==1:
        plt.legend(handles,labels,fontsize=legend_size)
    elif (legend_show==2):
        plt.legend(handles,labels,loc='upper left',bbox_to_anchor=(0.0, -0.15),fancybox=True, shadow=True,ncol=ncol,labelspacing=-0.1,fontsize=legend_size)
    elif (legend_show==3):
        plt.legend(handles,labels,loc='upper left', bbox_to_anchor=(0.0, 1.2),fancybox=True, shadow=True,ncol=ncol,labelspacing=-0.1,fontsize=legend_size)


    # if not xflag:
    #     print(dir(plt.gca().xaxis.get_major_ticks()[0]))
    #     zed = [tick.label.set_fontsize(xticklabel_size) for tick in plt.gca().xaxis.get_major_ticks()]

    plt.grid(grid_show)
    plt.savefig(figname)
    plt.clf()


#############################################################

def plot_jsens(msens,jsens,varname='', inpar_names=None,figname='senscirc.png'):
    """Plotting circular joint sensitivities.

    Args:
        msens (np.ndarray): Main sensitivities, a 1d array.
        jsens (np.ndarray): Joint sensitivities. A 2d square array.
        varname (str, optional): Variable name.
        inpar_names (list, optional): List of names for input parameters. Defaults to something generic.
        figname (str, optional): Saving figure file name.
    """
    Nmain=min(len(np.nonzero(msens)[0]),6)
    Nsec=Nmain-1
    lwMax=10
    lwCut=0.2
    radMain=50
    radOut=15
    lext=0.4
    verbose=1

    nx,ny=jsens.shape
    # assert nx=ny? compare with msens shape?

    if inpar_names is None:
        inpar_names = [f'Par{j}' for j in range(nx)]


    #jsens=np.log10(jsens);
    #print msens
    ind=msens.argsort()[::-1];
    msensShort=msens[ind[0:Nmain]]
    if verbose > 0:
        for i in range(Nmain):
            print("Input %d, main sensitivity %lg" % (ind[i],msens[ind[i]]))
    fig = plt.figure(figsize=(10,8))
    ax=fig.add_axes([0.05, 0.05, 0.9, 0.9],aspect='equal')
    #circ=pylab.Circle((0,0),radius=0.5,color='r')
    circ=mpl.patches.Wedge((0.0,0.0),1.01, 0, 360, width=0.02,color='r')
    ax.add_patch(circ)
    maxJfr=-1.e10;
    for i in range(Nmain):
        jfr_i=np.array(np.zeros(nx))
        iord=ind[i]
        for j in range(iord):
            jfr_i[j]=jsens[j,iord]
        for j in range(iord+1,nx):
            jfr_i[j]=jsens[iord,j]
        ind_j=jfr_i.argsort()[::-1];
        if jfr_i[ind_j[0]] > maxJfr: maxJfr = jfr_i[ind_j[0]];
        if verbose > 1:
            for j in range(Nsec):
                print("%d  %d %d" % (iord,ind_j[j],jfr_i[ind_j[j]]))
    if verbose > 1:
        print("Maximum joint sensitivity %lg:" % maxJfr)
    gopar=[]
    for i in range(Nmain):
        jfr_i=np.array(np.zeros(nx))
        iord=ind[i]
        for j in range(iord):
            jfr_i[j]=jsens[j,iord]
        for j in range(iord+1,nx):
            jfr_i[j]=jsens[iord,j]
        ind_j=jfr_i.argsort()[::-1];
        elst=[]
        for j in range(Nsec):
            if maxJfr>1.e-16 and jfr_i[ind_j[j]]/maxJfr >= lwCut:
                posj=[k for k,x in enumerate(ind[:Nmain]) if x == ind_j[j]]
                if verbose > 2:
                    print(j,posj)
                if len(posj) > 0 :
                    x1=np.cos(0.5*np.pi+(2.0*np.pi*posj[0])/Nmain)
                    x2=np.cos(0.5*np.pi+(2.0*np.pi*i      )/Nmain)
                    y1=np.sin(0.5*np.pi+(2.0*np.pi*posj[0])/Nmain)
                    y2=np.sin(0.5*np.pi+(2.0*np.pi*i      )/Nmain)
                    lw=lwMax*jfr_i[ind_j[j]]/maxJfr
                    plt.plot([x1,x2],[y1,y2],'g-',linewidth=lw)
                    if ( verbose > 2 ):
                        print(iord,ind[posj[0]])
                else:
                    elst.append(j)
        if len(elst) > 0:
            asft=[0,-1,1]
            for k in range(min(len(elst),3)):
                ang=0.5*np.pi+(2.0*np.pi*i)/Nmain+2*np.pi/12*asft[k]
                x2=np.cos(0.5*np.pi+(2.0*np.pi*i)/Nmain)
                y2=np.sin(0.5*np.pi+(2.0*np.pi*i)/Nmain)
                x1=x2+lext*np.cos(ang)
                y1=y2+lext*np.sin(ang)
                lw=lwMax*jfr_i[ind_j[elst[k]]]/maxJfr
                plt.plot([x1,x2],[y1,y2],'g-',linewidth=lw)
                plt.plot([x1],[y1],"wo",markersize=radOut,markeredgecolor='k',
                         markeredgewidth=2)
                if ( ind_j[elst[k]] > 32 ):
                    ltext=str(ind_j[elst[k]]+3)
                elif ( ind_j[elst[k]] > 30 ):
                    ltext=str(ind_j[elst[k]]+2)
                else:
                    ltext=str(ind_j[elst[k]]+1)
                plt.text(x1+(0.15)*np.cos(ang),y1+(0.15)*np.sin(ang),ltext,
                            ha='center',va='center',fontsize=16)
                posj=[k1 for k1,x in enumerate(gopar) if x == ind_j[elst[k]]]
                if len(posj)==0:
                    gopar.append(ind_j[elst[k]])
        if ( verbose > 2 ):
            print("------------------------")
    for i in range(Nmain):
        angl=0.5*np.pi+(2.0*np.pi*i)/Nmain
        xc=np.cos(angl);
        yc=np.sin(angl);
        msize=radMain*msens[ind[i]]/msens[ind[0]]
        plt.plot([xc],[yc],"bo",markersize=msize,markeredgecolor='k',markeredgewidth=2)
        da=1.0
        lab=0.2
        llab=lab*msens[ind[i]]/msens[ind[0]]

        ltext=str(ind[i]+1)
        lleg=ltext+" - "+inpar_names[ind[i]]
        plt.text(xc+(0.08+llab)*np.cos(angl+da),yc+(0.08+llab)*np.sin(angl+da),ltext,
                 ha='center',va='center',fontsize=16)
        plt.text(1.6,1.2-0.15*i,lleg,fontsize=16)
    for k in range(len(gopar)):
        lleg=str(gopar[k]+1)+" - "+inpar_names[gopar[k]]
        plt.text(1.6,1.2-0.15*Nmain-0.15*k,lleg,fontsize=16)

    plt.text(0.9,-1.2,varname,fontsize=27)

    ax.set_xlim([-1-1.6*lext,1.8+1.6*lext])
    ax.set_ylim([-1-1.6*lext,1+1.6*lext])
    ax.set_xticks([])
    ax.set_yticks([])

    plt.savefig(figname)
    plt.clf()

#############################################################

def plot_tri(xi, names=None, msize=3, axarr=None, clr='b', yy=None, zorder=None, figname=None):
    """Plots multidimensional samples in a triangular way, i.e. 1d and 2d cuts.

    Args:
        xi (np.ndarray): `(N,d)` array to plot.
        names (list[str], optional): List of `d` names.
        msize (int, optional): Markersize of the 2d plots.
        axarr (None, optional): Optional array of axes.
        clr (str, optional): Optional color.
        yy (None, optional): Optional if we want to color-code by value. Overwrites clr.
        zorder (None, optional): Order of plotting.
        figname (str, optional): Figure file name.

    """
    nsam, npar = xi.shape
    if zorder is None:
        zorder = 0
    if axarr is None:
        _, axarr = plt.subplots(npar, npar, figsize=(2*npar, 2*npar))
        if npar==1: axarr=[[axarr]]

    if names is None:
        names = ['p'+str(j) for j in range(npar)]
    assert(len(names)==npar)

    for i in range(npar):
        thisax = axarr[i][i]
        if yy is None:
            thisax.plot(np.arange(nsam), xi[:, i], 'o', color=clr, markersize=msize, zorder=zorder)
        else:
            thisax.scatter(np.arange(nsam), xi[:, i], c=yy, s=msize, zorder=zorder)



        if i == 0:
            thisax.set_ylabel(names[i])
        if i == npar - 1:
            thisax.set_xlabel(names[i])
        if i > 0:
            thisax.yaxis.set_ticks_position("right")
        # thisax.yaxis.set_label_coords(-0.12, 0.5)


        for j in range(i):
            thisax = axarr[i][j]
            axarr[j][i].axis('off')

            if yy is None:
                thisax.plot(xi[:, j], xi[:, i], 'o', color=clr, markersize=msize,   zorder=zorder)
            else:
                thisax.scatter(xi[:, j], xi[:, i], c=yy, s=msize,   zorder=zorder)



            # x0, x1 = thisax.get_xlim()
            # y0, y1 = thisax.get_ylim()
            # #thisax.set_aspect((x1 - x0) / (y1 - y0))

            if j == 0:
                thisax.set_ylabel(names[i])
            if i == npar - 1:
                thisax.set_xlabel(names[j])
            if j > 0:
                thisax.yaxis.set_ticklabels([])

    plt.tight_layout()
    if figname is not None:
        plt.savefig(figname)

#############################################################

def plot_pdf1d(sams, pltype='hist', color='b',
               lw=1.0, nom_height_factor=10., histalpha=1.0, label='', ax=None):
    """Plotting 1d PDFs of samples.

    Args:
        sams (np.ndarray): The `(N,)` samples of interest.
        pltype (str, optional): Plot type. Options are 'kde' (Kernel Density Estimation), 'hist' (Histogram), 'sam' (plot samples as dots on x-axis), 'nom' (plot a nominal vertical line)
        color (str, optional): Color.
        lw (float, optional): Line width, when relevant.
        nom_height_factor (float, optional): Controls the height of the nominal vertical bar.
        histalpha (float, optional): Opacity of histogram, between `0` and `1`.
        label (str, optional): Label for legend.
        ax (plt.Axes, optional): Axis handle. If None, use the current axis.
    Note:
        ax is changed as a result of this function. Further beautification and figure saving should be done outside this function.
    """
    if ax is None:
        ax = plt.gca()

    if pltype == 'kde':
        ngrid = 111
        a = 3.
        pnom = np.mean(sams)
        pdel = np.std(sams)
        pgrid = np.linspace(pnom - a * pdel, pnom + a * pdel, ngrid)
        if (np.var(sams, axis=0)>0.0):
            pdf = get_pdf(sams, pgrid)
            ax.plot(pgrid, pdf, color=color, linewidth=lw, label=label)
        else:
            y1, y2 = ax.get_ylim()
            ax.plot([sams[0], sams[0]], [0, y2], color, linewidth=lw, label=label)
    elif pltype == 'hist':
        n, bins, patches = ax.hist(sams, bins=20,
                                   density=True,
                                   facecolor=color, alpha=histalpha)
    elif pltype == 'sam':
        ax.plot(sams, np.zeros_like(sams), 'ro', ms=3, markerfacecolor='None', label=label)
    elif pltype == 'nom':
        y1, y2 = ax.get_ylim()
        y2f = nom_height_factor
        for sam in sams:
            ax.plot([sam, sam], [y1, y2 / y2f], '--', color=color, linewidth=lw, label=label)

    else:
        print("Plot type is not recognized. Exiting")
        sys.exit()

    #ax.set_ylim(bottom=0)
    ax.grid(False)


#############################################################

def plot_pdf2d(samsx, samsy, pltype='kde', ncont=10,
               color=None, lwidth=1.0, mstyle='o', ax=None):
    """Plot 2d contour plot of a PDF given two sets of samples.

    Args:
        samsx (np.ndarray): First `(N,)` samples of interest.
        samsy (np.ndarray): Second `(N,)` samples of interest.
        pltype (str, optional): Plot type. Options are Options are 'kde' (Kernel Density Estimation), 'sam' (plot samples only).
        ncont (int, optional): Number of contours.
        color (str, optional): Color. If None, uses the multicolor default of matplotlib.
        lwidth (float, optional): Line width.
        mstyle (str, optional): Marker stile.
        ax (plt.Axes, optional): Axis handle. If None, use the current axis.
    Note:
        ax is changed as a result of this function. Further beautification and figure saving should be done outside this function.
    """
    if ax is None:
        ax = plt.gca()

    if pltype == 'kde':
        ngrid = 100
        a = 3.
        pnomx = np.mean(samsx)
        pdelx = np.std(samsx)
        pnomy = np.mean(samsy)
        pdely = np.std(samsy)

        x = np.linspace(pnomx - a * pdelx, pnomx + a * pdelx, ngrid)
        y = np.linspace(pnomy - a * pdely, pnomy + a * pdely, ngrid)
        X, Y = np.meshgrid(x, y)
        pgrid = np.vstack((X.flatten(), Y.flatten())).T  # pgrid.shape is (33^2,2)

        if (np.var(samsx, axis=0)>0.0 and np.var(samsy, axis=0)>0.0):
            pdf = get_pdf(np.vstack((samsx, samsy)).T, pgrid)

            if color is None:
                ax.contour(X, Y, pdf.reshape(X.shape), ncont, linewidths=lwidth)
            else:
                ax.contour(X, Y, pdf.reshape(X.shape), ncont, colors=color, linewidths=lwidth)
        else:
            print("Skipping 2d PDF due to degeneracy")

    elif pltype == 'sam':
        ax.plot(samsx, samsy, color=color, marker=mstyle, linestyle='None')
    else:
        print("Plot type is not recognized. Exiting")
        sys.exit()

    ax.grid(False)


#############################################################

def plot_pdfs(ind_show=None, plot_type='tri', pdf_type='hist',
              samples_='chain.txt', burnin=100, every=1,
              names_=None, nominal_=None, prange_=None,
              show_2dsamples=False,
              lsize=13, zsize=13, xpad=0.3, ypad=0.3):
    """Computing and plotting set of 1d and/or 2d PDFs given a sample set.

    Args:
        ind_show (list[int], optional): Indices of dimensions (columns of samples) to show.
        plot_type (str, optional): Plot type. Options are 'tri' (trianguar plot of 1d/2d marginals), 'inds' (1d marginals in a single figure), 'ind' (individual files for 1d and 2d marginal PDFs)
        pdf_type (str, optional): 1d PDF type. Options are 'hist' (histogram) or 'kde' (Kernel Density Estimation)
        samples_ (str or np.ndarray, optional): Filename or `(N,d)` numpy array of samples.
        burnin (int, optional): Number of samples to throw away from the beginning of samples.
        every (int, optional): Stratification: use every `k`-th sample.
        names_ (str or list[str], optional): Filename containing the names of dimensions or list of names. Default is None, that leads to generic names.
        nominal_ (str or np.ndarray, optional): Filename or `(d,)` numpy array of nominals to be shown as vertical bars on top of 1d PDFs, and dots on top of 2d PDFs.
        prange_ (str or np.ndarray, optional): Filename or `(d,2)` numpy array of dimensional ranges to be shown as 'box' priors.
        show_2dsamples (bool, optional): Whether or not to display the samples on top of 2d contour plots.
        lsize (int or float, optional): Title size and X- and Y- label size.
        zsize (int or float, optional): X- and Y- tick label size.
        xpad (float, optional): Horizontal padding for multiplot figures ('tri' and 'inds').
        ypad (float, optional): Vertical padding for multiplot figures ('tri' and 'inds').

    Returns:
        tuple: Figure and axes array handles for further edits if needed.
    """
    if isinstance(samples_, str):
        samples_all = np.loadtxt(samples_, ndmin=2)
    else:
        samples_all = samples_.copy()

    npar_all = samples_all.shape[1]

    if ind_show is None:
        ind_show = range(npar_all)

    samples = samples_all[burnin::every, ind_show]
    npar = len(ind_show)

    if isinstance(names_, str):
        if os.path.exists(names_):
            with open(names_) as f:
                names = f.read().splitlines()
                assert(len(names) == npar_all)
        else:
            print(f"File {names_} does not exist. Exiting")
            sys.exit()
    elif names_ is None:
        names = ['p' + str(i) for i in range(npar_all)]
    else:
        names = names_.copy()

    if nominal_ is not None:
        if isinstance(nominal_, str):
            if os.path.exists(nominal_):
                nominals = np.loadtxt(nominal_, ndmin=1)
            else:
                print(f"File {nominal_} does not exist. Exiting")
                sys.exit()
        else:
            nominals = nominal_.copy()

    show_range = False
    if prange_ is not None:
        show_range = True
        if isinstance(prange_, str):
            if os.path.exists(prange_):
                prange = np.loadtxt(prange_, ndmin=2)
            else:
                print(f"File {prange_} does not exist. Exiting")
                sys.exit()
        else:
            prange = prange_.copy()

    if plot_type == 'tri':
        figs, axarr = plt.subplots(npar, npar,
                                   figsize=(6*npar,(5+ypad)*npar),
                                   gridspec_kw={'hspace': ypad, 'wspace': xpad})
        if npar==1: axarr=[[axarr]]

    elif plot_type == 'inds':
        ncol = min(npar, 4)
        nrow = (npar-1)//ncol+1
        figs, axarr = plt.subplots(nrow, ncol,
                                   figsize=(6*ncol,(5+ypad)*nrow),
                                   gridspec_kw={'hspace': ypad, 'wspace': xpad})
        if nrow==1: axarr=[axarr]
        if ncol==1: axarr=[axarr]
        for i in range(npar, ncol*nrow):
            k = i % ncol
            j = (i-k)//ncol
            axarr[j][k].axis('off')
    elif plot_type == 'ind':
        axarr = []
        figs = []
    else:
        print(f"Plot type {plot_type} is not recognized. Exiting.")
        sys.exit()

    for i in range(npar):
        print(f"Plotting PDFs for {names[ind_show[i]]}")
        if plot_type == 'tri':
            thisax = axarr[i][i]
        elif plot_type == 'inds':
            k = i % ncol
            j = (i-k)//ncol
            thisax = axarr[j][k]


        elif plot_type == 'ind':
            fig = plt.figure(figsize=(8, 8))
            thisax = plt.gca()
            axarr.append(thisax)
            figs.append(fig)

        plot_pdf1d(samples[:, i], pltype=pdf_type, ax=thisax)
        thisax.set_ylim(bottom=0)

        if nominal_ is not None:
            plot_pdf1d(np.array(nominals[ind_show[i]], ndmin=2), pltype='nom',
                       nom_height_factor=1., color='r', ax=thisax)
        if show_range:
            dr = np.abs(prange[ind_show[i], 1] - prange[ind_show[i], 0])
            thisax.plot([prange[ind_show[i], 0], prange[ind_show[i], 0],
                         prange[ind_show[i], 1], prange[ind_show[i], 1]],
                        [0.0, 1.0 / dr, 1.0 / dr, 0.0], 'g--', linewidth=0.6, label='Prior', zorder=1000)

        x0, x1 = thisax.get_xlim()
        y0, y1 = thisax.get_ylim()
        # thisax.set_aspect((x1 - x0) / (y1 - y0))
        thisax.set_title('PDF of ' + names[ind_show[i]], fontsize=lsize)

        if plot_type == 'tri':
            if i == 0:
                thisax.set_ylabel(names[ind_show[i]], size=lsize)
            if i == npar - 1:
                thisax.set_xlabel(names[ind_show[i]], size=lsize)
                thisax.tick_params(axis='x', which='major', labelsize=zsize)
            if i > 0:
                thisax.yaxis.set_ticks_position("right")

            thisax.tick_params(axis='y', which='major', labelsize=zsize)
            # thisax.yaxis.set_label_coords(-0.12, 0.5)
        elif plot_type == 'inds':
            thisax.set_xlabel(names[ind_show[i]], size=lsize)
            thisax.tick_params(axis='both', which='major', labelsize=zsize)
        elif plot_type == 'ind':
            thisax.set_xlabel(names[ind_show[i]], size=lsize)
            thisax.tick_params(axis='both', which='major', labelsize=zsize)
            plt.savefig('pdf_' + names[ind_show[i]] + '.png')
            # plt.clf()

        # Plot 2d contours
        for j in range(i):
            if plot_type == 'tri':
                thisax = axarr[i][j]
                axarr[j][i].axis('off')
            elif plot_type == 'ind':
                plt.figure(figsize=(8, 8))
                thisax = plt.gca()
            elif plot_type == 'inds':
                break

            plot_pdf2d(samples[:, j], samples[:, i],
                       pltype='kde', color='b', ncont=15, lwidth=1, ax=thisax)
            if show_2dsamples:
                thisax.plot(samples[:, j], samples[:, i], 'ko', markeredgecolor='white', markersize=5, zorder=-1000)

            if nominal_ is not None:
                plot_pdf2d(nominals[ind_show[j]], nominals[ind_show[i]],
                           pltype='sam', color='r', mstyle='x', ax=thisax)

            x0, x1 = thisax.get_xlim()
            y0, y1 = thisax.get_ylim()
            #thisax.set_aspect((x1 - x0) / (y1 - y0))

            if plot_type == 'tri':
                if j == 0:
                    thisax.set_ylabel(names[ind_show[i]], size=lsize)
                    thisax.tick_params(axis='y', which='major', labelsize=zsize)
                if i == npar - 1:
                    thisax.set_xlabel(names[ind_show[j]], size=lsize)
                    thisax.tick_params(axis='x', which='major', labelsize=zsize)
            elif plot_type == 'ind':
                thisax.set_ylabel(names[ind_show[i]], size=lsize)
                thisax.set_xlabel(names[ind_show[j]], size=lsize)
                plt.savefig('pdf_' + names[ind_show[j]] + '_' + names[ind_show[i]] + '.png')
                # plt.clf()


    if plot_type == 'tri':
        plt.savefig('pdf_tri.png')
    elif plot_type == 'inds':
        plt.savefig('pdf_inds.png')

    return figs, axarr

#############################################################

def plot_ens(xdata, ydata,
             color='b', lw=2.0, ms=1,
             grid_show=True, label='', mec='k',
             connected=True, interp=True,
             offset=(None, None), ax=None):
    """Plotting an ensemble of `y` values versus input `x`.

    Args:
        xdata (np.ndarray): Input values, an 1d array of size `(N,)`.
        ydata (np.ndarray): Output values, a 2d array of size `(N,M)`.
        color (str, optional): Plot color.
        lw (int or float, optional): Linewidth.
        ms (int or float, optional): Markersize.
        grid_show (bool, optional): Whether to show the grid or not.
        label (str, optional): Label for legends down the road.
        mec (str, optional): Marker edge color
        connected (bool, optional): Whether to connect the data dots or not.
        interp (bool, optional): Whether to have smooth interpolation or not.
        offset (tuple, optional): Tuple of (shift, scale) to preprocess y-data, if needed, both shift and scale are either None or 1d arrays of size `(d,)`.
        ax (plt.Axes, optional): Axis handle. If None, use the current axis.
    Note:
        ax is changed as a result of this function. Further beautification and figure saving should be done outside this function.
    """
    if ax is None:
        ax = plt.gca()

    nx = ydata.shape[0]
    nsam = ydata.shape[1]

    shift, scale = offset
    if shift is None:
        shift = np.zeros_like(ydata)
    else:
        shift = shift.reshape((nx, 1))

    if scale is None:
        scale = np.ones_like(ydata)
    else:
        scale = scale.reshape((nx, 1))


    ydata_ = (ydata - shift) / scale

    if interp is not None:
        connected = True
        xmin = xdata.min()
        xmax = xdata.max()
        xdel = xmax - xmin
        ngr = 100
        xdata_ = np.linspace(xmin - 0.0 * xdel, xmax + 0.0 * xdel, ngr)

        tmp = np.empty((ngr, nsam))
        for i in range(nsam):
            interp_fcn = interp1d(xdata, ydata_[:, i], kind=interp)
            tmp[:, i] = interp_fcn(xdata_)
        ydata_ = tmp.copy()

    else:
        xdata_ = xdata.copy()

    if connected:
        for i in range(nsam):
            ax.plot(xdata_, ydata_[:, i],
                       color=color, linewidth=lw)
    else:
        for i in range(nsam):
            ax.plot(xdata_, ydata_[:, i], color=color,
                       linestyle='None',
                       marker='o', markeredgecolor=mec, markersize=ms,
                       label=label, zorder=1000)

    ax.grid(grid_show)

#############################################################

def plot_vars(xdata, ydata, variances=None, ysam=None, stdfactor=1.,
              varlabels=None, varcolors=None, grid_show=True,
              connected=True, interp=None, offset=(None, None), ax=None):
    """Plotting mean predictions with multicolor variances as error bars.

    Args:
        xdata (np.ndarray): Input values, an 1d array of size `(N,)`.
        ydata (np.ndarray): Output values, a 1d array of size `(N,)`.
        variances (None, optional): Variances, a 2d array of size `(N,K)`.
        ysam (None, optional): True samples, a 2d array of size `(N,M)`.
        stdfactor (float, optional): Factor in front of st.dev. for plotting (e.g. `1.0` or `3.0`).
        varlabels (list[str], optional): List of `K` labels for each variance. If None, the code comes up with generic names.
        varcolors (list[str], optional): List of `K` variance colors. If None, the code uses shades of grey (not fifty).
        grid_show (bool, optional): Whether or not to show the grid.
        connected (bool, optional): Whether to connect the data dots or not.
        interp (bool, optional): Whether to have smooth interpolation or not.
        offset (tuple, optional): Tuple of (shift, scale) to preprocess y-data, if needed, both shift and scale are either None or 1d arrays of size `(d,)`.
        ax (plt.Axes, optional): Axis handle. If None, use the current axis.
    Note:
        ax is changed as a result of this function. Further beautification and figure saving should be done outside this function.
    """
    if ax is None:
        ax = plt.gca()

    if varcolors is None:
        cmap = mpl.cm.Greys

    if ysam is not None:
        plot_ens(xdata, ysam,
                 connected=connected, interp=interp,
                 color='r', lw=0.3, offset=offset, ax=ax)

    shift, scale = offset
    if shift is None:
        shift = np.zeros_like(ydata)
    if scale is None:
        scale = np.ones_like(ydata)

    ydata_ = (ydata - shift) / scale


    if variances is None:
        variances = np.zeros((xdata.shape[1], 1))
    if len(variances.shape)==1:
        variances = variances.reshape(-1, 1)

    variances_ = variances / (scale.reshape(-1, 1) * scale.reshape(-1, 1))
    nvariances = variances_.shape[1]

    if interp is not None:
        connected = True
        xmin = xdata.min()
        xmax = xdata.max()
        xdel = xmax - xmin
        ngr = 100
        xdata_ = np.linspace(xmin - 0.0 * xdel, xmax + 0.0 * xdel, ngr)

        interp_fcn = interp1d(xdata, ydata_, kind=interp)
        ydata_ = interp_fcn(xdata_)

        tmp = np.zeros((ngr, nvariances))
        for i in range(nvariances):
            interp_fcn = interp1d(xdata, variances_[:, i], kind=interp)
            tmp[:, i] = interp_fcn(xdata_)
        variances_ = tmp.copy()

    else:
        xdata_ = xdata.copy()

    cvars = np.cumsum(variances_, axis=1)
    normalize = mpl.colors.Normalize(vmin=0.0, vmax=0.5)
    if varlabels is None:
        varlabels = ['Var ' + str(i) for i in range(1, nvariances + 1)]

    if connected:
        ax.plot(xdata_, ydata_, color='orange',
                   marker='None', linestyle='-',
                   label='Mean prediction', zorder=10000)
        for ii in range(nvariances):
            if varcolors is None:
                varcolor = cmap(normalize(0.1 + ii * 0.3 / nvariances))
            else:
                varcolor = varcolors[ii]
            ax.fill_between(xdata_,
                               ydata_ - stdfactor * np.sqrt(cvars[:, ii]),
                               ydata_ + stdfactor * np.sqrt(cvars[:, ii]),
                               color=varcolor,
                               label=varlabels[ii], zorder=1000 - ii)
    else:
        ax.plot(xdata_, ydata_, color='orange',
                   marker='o', linestyle='None',
                   label='Mean prediction', zorder=100000)
        for ii in range(nvariances):
            if varcolors is None:
                varcolor = cmap(normalize(0.1 + ii * 0.3 / nvariances))
            else:
                varcolor = varcolors[ii]
            ax.errorbar(xdata_, ydata_,
                           yerr=stdfactor * np.sqrt(cvars[:, ii]),
                           color=varcolor,
                           fmt='o', elinewidth=13,
                           label=varlabels[ii], zorder=10000 - ii)

    ax.grid(grid_show)


#############################################################

def plot_shade(xdata, ydata, nq=51, cmap=mpl.cm.BuGn,
               bounds_show=False, grid_show=True, ax=None):
    """Plotting quantile-shaded predictions given dataset.

    Args:
        xdata (np.ndarray): Input values, an 1d array of size `(N,)`.
        ydata (np.ndarray): Output values, a 2d array of size `(N,M)`.
        nq (int, optional): Number of quantiles.
        cmap (mpl.Cm, optional): Colormap. Defaults to BuGn.
        bounds_show (bool, optional): Whether to highlight the bounds.
        grid_show (bool, optional): Whether to show the grid or not.
        ax (plt.Axes, optional): Axis handle. If None, use the current axis.
    Note:
        ax is changed as a result of this function. Further beautification and figure saving should be done outside this function.
    """
    if ax is None:
        ax = plt.gca()

    nx = xdata.shape[0]
    assert(nx == ydata.shape[0])

    mq = ss.mstats.mquantiles(ydata, prob=[float(i + 1) / float(nq)
                                 for i in range(nq - 1)], axis=1)

    normalize = mpl.colors.Normalize(vmin=0.01, vmax=0.5)

    for k in range(int(nq / 2)):
        ax.fill_between(xdata, mq[:, k], mq[:, k + 1],
                         color=cmap(normalize(0.01 + k * .02)))
    for k in range(int(nq / 2), nq - 2):
        ax.fill_between(xdata, mq[:, k], mq[:, k + 1],
                         color=cmap(normalize(0.5 - (k - nq / 2) * 0.02)))
    if bounds_show:
        ax.plot(xdata, mq[:, 0], linewidth=2, color="grey")
        ax.plot(xdata, mq[:, -1], linewidth=2, color="grey")

    ax.grid(grid_show)


#############################################################

def plot_1d_anchored_single(models, modelpars,
                            anchor1, anchor2=None,
                            pad=0.5, scale=1., ngr=111,
                            modellabels=None, clearax=False,
                            verbose_labels=False,
                            legend_show=True, ax=None, figname=None):
    """Plots 1d slices of a list of models going through one or two anchor points.

    Args:
        models (list[callable]): List of model evaluators.
        modelpars (list[tuple]): List of model parameter tuples, one for each.
        anchor1 (np.ndarray): 1d array of the first anchor point.
        anchor2 (np.ndarray, optional): 1d array of the second anchor point. Defaults to None, which means a randomly selected second anchor a given distance away from the first.
        pad (float, optional): Padding on both sides of the interval, so the slice goes beyond the anchors.
        scale (float, optional): The distance of the second anchor from the first, if randomly selected.
        ngr (int, optional): Number of grid points for plotting.
        modellabels (None, optional): Labels/names of the models for legend.
        clearax (bool, optional): Clear axes ticks and labels for less busy plotting.
        verbose_labels (bool, optional): Optionally, annotates the points showing their coordinates. Makes sense for low-dim cases.
        legend_show (bool, optional): Whether to show the legend or not.
        ax (None, optional): Axis handle. Default to None, i.e. current axis.
        figname (None, optional): Optionally, save to a figure with a given name.
    """
    if modellabels is None:
        modellabels = [f'Model {i+1}' for i in range(len(models))]

    if ax is None:
        ax = plt.gca()
    if anchor2 is None:
        anchor2 = sample_sphere(center=anchor1, rad=scale, nsam=1).reshape(-1,)
        origin, e1 = anchor1, anchor2-anchor1
        ticklabels = [rf"A$-\Delta$", f'A', rf'A$+\Delta$']
    else:
        origin, e1 = (anchor1+anchor2)/2., (anchor2-anchor1)/2.
        ticklabels = [r'A$_1$', '', r'A$_2$']

    if verbose_labels:
        ticklabels2 = [f"\n{strarr(origin-e1)}", f"\n{strarr(origin)}", f"\n{strarr(origin+e1)}"]
        ticklabels = [a+b for a,b in zip(ticklabels, ticklabels2)]

    tgr = np.linspace(-1.-pad, 1.+pad, ngr)

    xgr = np.array([origin + e1*tt for tt in tgr])

    for model, modelpar, modellabel in zip(models, modelpars, modellabels):
        ygr = model(xgr, modelpar)
        ax.plot(tgr, ygr, label=modellabel)


    #plt.annotate('Something', (-1,0))


    if clearax:
        #ax.set_frame_on(False)
        #ax.get_yaxis().set_visible(False)
        ax.spines['top'].set_visible(False)
        ax.spines['right'].set_visible(False)
        ax.spines['bottom'].set_visible(True)
        ax.spines['left'].set_visible(True)
        ax.grid(False)
        # xmin, xmax = ax.get_xaxis().get_view_interval()
        # ymin, ymax = ax.get_yaxis().get_view_interval()
        # ax.add_artist(plt.Line2D((xmin, xmax), (ymin, ymin), color='black', linewidth=2))
        ax.xaxis.set_ticks([0])
        ax.xaxis.set_ticklabels([''])
        ax.yaxis.set_ticks([0])
        ax.yaxis.set_ticklabels([''])
    else:
        ax.xaxis.set_ticks([-1, 0, 1])
        ax.xaxis.set_ticklabels(ticklabels)
    if legend_show:
        ax.legend()

    if figname is not None:
        plt.savefig(figname)

#############################################################

def plot_1d_anchored(models, modelpars,
                     anchor1,
                     pad=0.5, scale=1., ngr=111,
                     modellabels=None, legend_show=False,
                     clearax=False,
                     ncolrow=(3,5)):
    """Plot multiple 1d slices of models all going through a given anchor point.

    Args:
        models (list[callable]): List of model evaluators.
        modelpars (list[tuple]): List of model parameter tuples, one for each.
        anchor1 (np.ndarray): The anchor point, 1d array.
        pad (float, optional): Padding on both sides of the interval, so the slice goes beyond the anchors.
        scale (float, optional): The distance of the second anchor from the first, if randomly selected.
        ngr (int, optional): Number of grid points for plotting.
        modellabels (None, optional): Labels/names of the models for legend.
        legend_show (bool, optional): Whether to show the legend or not.
        clearax (bool, optional): Clear axes ticks and labels for less busy plotting.
        verbose_labels (bool, optional): Optionally, annotates the points showing their coordinates. Makes sense for low-dim cases.
        ncolrow (tuple, optional): Number of columns and rows in a tuple. Defaults to (3, 5).
    """
    ncol, nrow = ncolrow
    ntot = ncol * nrow


    figs, axarr = plt.subplots(nrow, ncol, figsize=(ncol*4, nrow*4))
    if ntot==1: axarr=[[axarr]]

    for i in range(ntot):
        print(f"Plotting slice {i+1} / {ntot}")
        irow, icol = divmod(i, ncol)

        thisax = axarr[irow][icol]

        plot_1d_anchored_single(models, modelpars, anchor1, anchor2=None,
                     pad=pad, ngr=ngr, scale=scale,
                     modellabels=modellabels, clearax=clearax,
                     verbose_labels=False, legend_show=False,
                     ax=thisax, figname=None)

    if legend_show:
        handles, labels = plt.gca().get_legend_handles_labels()
        plt.gca().legend(handles, labels, loc='lower left',
                         ncol=6, bbox_to_anchor=[-2, -0.5])
    plt.savefig('fcn_1dslices.png')

#############################################################

def plot_2d_anchored_single(models, modelpars,
                            anchor1, anchor2=None, anchor3=None,
                            squished=True, pad=0.5, scale=1., ngr=111,
                            modellabels=None, colorful=False, clearax=False,
                            legend_show=True, modelcolors=None, ax=None, figname=None):
    """Plots 2d slices of a list of models going through one or two anchor points.

    Args:
        models (list[callable]): List of model evaluators.
        modelpars (list[tuple]): List of model parameter tuples, one for each.
        anchor1 (np.ndarray): 1d array of the first anchor point.
        anchor2 (np.ndarray, optional): 1d array of the second anchor point. Defaults to None, which means a randomly selected second anchor a given distance away from the first.
        anchor3 (np.ndarray, optional): 1d array of the third anchor point. Defaults to None, which means a randomly selected second anchor a given distance away from the first.
        squished (bool, optional): If squished, the bases in the plane are not orthogonal.
        pad (float, optional): Padding on both sides of the domain, so the slice goes beyond the anchors.
        scale (float, optional): The distance of the second anchor from the first, if randomly selected.
        ngr (int, optional): Number of grid points for plotting.
        modellabels (None, optional): Labels/names of the models for legend.
        colorful (bool, optional): Whether printing with colored surface or simply contours.
        clearax (bool, optional): Clear axes ticks and labels for less busy plotting.
        legend_show (bool, optional): Whether to show the legend or not.
        modelcolors (list, optional): List of model colors.
        ax (None, optional): Axis handle. Default to None, i.e. current axis.
        figname (None, optional): Optionally, save to a figure with a given name.
    """

    # TODO: need to make this cyclic and remove the assertion
    if modelcolors is None:
        modelcolors = ['r', 'g', 'b', 'm', 'y', 'k']
        assert(len(models)<=6)

    if modellabels is None:
        modellabels = [f'Model {i+1}' for i in range(len(models))]


    if ax is None:
        ax = plt.gca()
    if anchor2 is None:
        anchor2 = sample_sphere(center=anchor1, rad=scale, nsam=1).reshape(-1,)
    if anchor3 is None:
        anchor3 = sample_sphere(center=anchor1, rad=scale, nsam=1).reshape(-1,)

    if squished:
        origin, e1, e2 = anchor1, anchor2-anchor1, anchor3-anchor1
            # ticklabelsx = [f"A$_x-\Delta_x$", f'A$_x$', f'A$_x+\Delta_x$']
            # ticklabelsy = [f"A$_y-\Delta_y$", f'A$_y$', f'A$_y+\Delta_y$']
    else:
        print(anchor1.shape, anchor2.shape, anchor3.shape)
        origin, e1, e2 = pick_basis(anchor1, anchor2, anchor3)


    ticklabelsx = []
    ticklabelsy = []


    tgr = np.linspace(-1.-pad, 1.+pad, ngr)

    tx, ty = np.meshgrid(tgr, tgr)
    tgr2 = np.vstack((tx.flatten(), ty.flatten())).T #np.dstack((xp, yp))
    xgr = np.array([origin + e1*tt[0] + e2*tt[1] for tt in tgr2])

    j=0
    for model, modelpar, modellabel, modelcolor in zip(models, modelpars, modellabels, modelcolors):
        zgr = model(xgr, modelpar)
        if colorful:
            cs = ax.contourf(tx, ty, zgr.reshape(tx.shape), 22, cmap='RdYlGn_r')
            ax.contour(cs, colors=modelcolor, linewidths=0.5)
        else:
            ax.contour(tx, ty, zgr.reshape(tx.shape), levels=22, linewidths=1, colors=modelcolor)
        j+=1


    # ax.plot([0], [0], 'ko')
    # plt.annotate('Something', (-1,0))


    if clearax:
        #ax.set_frame_on(False)
        #ax.get_yaxis().set_visible(False)
        ax.spines['top'].set_visible(False)
        ax.spines['right'].set_visible(False)
        ax.spines['bottom'].set_visible(False)
        ax.spines['left'].set_visible(False)
        ax.grid(False)
        # xmin, xmax = ax.get_xaxis().get_view_interval()
        # ymin, ymax = ax.get_yaxis().get_view_interval()
        # thisax.add_artist(plt.Line2D((xmin, xmax), (ymin, ymin), color='black', linewidth=2))
        ax.xaxis.set_ticklabels([])
        ax.yaxis.set_ticklabels([])
    else:
        ax.xaxis.set_ticks([-1, 0, 1])
        ax.xaxis.set_ticklabels(ticklabelsx)
        ax.yaxis.set_ticks([-1, 0, 1])
        ax.yaxis.set_ticklabels(ticklabelsy)

    if legend_show:
        ax.legend()

    if figname is not None:
        plt.savefig(figname)

#############################################################

def plot_2d_anchored(models, modelpars, anchor1, anchor2=None,
                  pad=0.5, scale=1., ngr=111,
                  modellabels=None, squished=False, colorful=False,
                  legend_show=False, modelcolors=None,
                  clearax=False, ncolrow=(3,5)):
    """Plot multiple 1d slices of models all going through a given anchor point or given two anchor points.

    Args:
        models (list[callable]): List of model evaluators.
        modelpars (list[tuple]): List of model parameter tuples, one for each.
        anchor1 (np.ndarray): The first anchor point, 1d array.
        anchor2 (np.ndarray, optional): The second anchor point. Defaults to None, in which case it is selected randomly.
        pad (float, optional): Padding on both sides of the interval, so the slice goes beyond the anchors.
        scale (float, optional): The distance of the second anchor from the first, if randomly selected.
        ngr (int, optional): Number of grid points for plotting.
        modellabels (None, optional): Labels/names of the models for legend.
        squished (bool, optional): If squished, the bases in the plane are not orthogonal.
        colorful (bool, optional): Whether printing with colored surface or simply contours.
        legend_show (bool, optional): Whether to show the legend or not.
        modelcolors (list, optional): List of model colors.
        clearax (bool, optional): Clear axes ticks and labels for less busy plotting.
        ncolrow (tuple, optional): Number of columns and rows in a tuple. Defaults to (3, 5).
    """

    # TODO: need to make this cyclic and remove the assertion
    if modelcolors is None:
        modelcolors = ['r', 'g', 'b', 'm', 'y', 'k']
        assert(len(models)<=6)

    ncol, nrow = ncolrow
    ntot = ncol * nrow


    figs, axarr = plt.subplots(nrow, ncol, figsize=(ncol*4, nrow*4))
    if ntot==1: axarr=[[axarr]]

    if anchor2 is None:
        anchor2 = sample_sphere(center=anchor1, rad=scale, nsam=1).reshape(-1,)

    for i in range(ntot):
        print(f"Plotting slice {i+1} / {ntot}")
        irow, icol = divmod(i, ncol)

        thisax = axarr[irow][icol]

        plot_2d_anchored_single(models, modelpars, anchor1, anchor2=anchor2,
                     pad=pad, ngr=ngr, squished=squished, scale=scale,
                     modellabels=modellabels, modelcolors=modelcolors,
                     clearax=clearax, colorful=colorful,
                     legend_show=False,
                     ax=thisax, figname=None)

    if legend_show:
        custom_lines = [Line2D([0], [0], color=cc, linestyle='-', lw=2) for cc in modelcolors]
        leg = plt.legend(custom_lines, modellabels, bbox_to_anchor=(-2.0,-0.3),
                         ncol=6, loc="lower left")

    plt.savefig('fcn_2dslices.png')

#############################################################

#############################################################

def plot_fcn_1d_slice(fcn, domain, idim=0, nom=None, ngr=133, color='b', lw=2, ax=None):
    """Plotting 1d slice of a function, keeping the rest of the inputs at a given nominal.

    Args:
        fcn (callable): Function evaluator.
        domain (np.ndarray): Domain of evaluation, a 2d array of size `(d, 2)`.
        idim (int, optional): Dimension, with respect to which the slice is plotted.
        nom (None, optional): Nominal values, an 1d array of size `(d,)`.
        ngr (int, optional): Number of grid points, i.e. resolution.
        color (str, optional): Color of the plot.
        lw (int, optional): Line width.
        ax (plt.Axes, optional): Axis handle. If None, use the current axis.
    Note:
        ax is changed as a result of this function. Further beautification and figure saving should be done outside this function.
    """
    if ax is None:
        ax = plt.gca()

    if nom is None:
        nom = np.mean(domain, axis=1)

    xg1 = np.linspace(domain[idim, 0], domain[idim, 1], ngr)
    xg = np.tile(nom, (ngr*ngr, 1))
    xg[:, idim] = xg1

    yg = fcn(xg)

    ax.plot(xg1, yg, '-', color=color, linewidth=lw)


#############################################################

def plot_fcn_2d_slice(fcn, domain, idim=0, jdim=1, nom=None, ngr=33, ax=None):
    """Plotting 2d slice of a function, keeping the rest of the inputs at a given nominal.

    Args:
        fcn (callable): Function evaluator.
        domain (np.ndarray): Domain of evaluation, a 2d array of size `(d, 2)`.
        idim (int, optional): First dimension, with respect to which the slice is plotted.
        jdim (int, optional): Second dimension, with respect to which the slice is plotted.
        nom (None, optional): Nominal values, an 1d array of size `(d,)`.
        ngr (int, optional): Number of grid points per dimension, i.e. resolution.
        color (str, optional): Color of the plot.
        ax (plt.Axes, optional): Axis handle. If None, use the current axis.
    Note:
        ax is changed as a result of this function. Further beautification and figure saving should be done outside this function.
    """
    if ax is None:
        ax = plt.gca()

    if nom is None:
        nom = np.mean(domain, axis=1)

    xg1 = np.linspace(domain[idim, 0], domain[idim, 1], ngr)
    xg2 = np.linspace(domain[jdim, 0], domain[jdim, 1], ngr)

    xg = np.tile(nom, (ngr*ngr, 1))

    X, Y = np.meshgrid(xg1, xg2)
    xx = np.vstack((X.flatten(), Y.flatten())).T  # xx.shape is (ngr^2,2)

    xg[:, idim] = xx[:, 0]
    xg[:, jdim] = xx[:, 1]

    yg = fcn(xg).reshape(X.shape)

    cs = ax.contourf(X, Y, yg, 22, cmap='RdYlGn_r')
    ax.contour(cs, colors='k', linewidths=0.5)
    plt.colorbar(cs, ax=ax)


#############################################################

def plot_uc_sample(pred_sam, data, nqt=111, label='', ax=None):
    """Plotting uncertainty calibration figure given samples.

    Args:
        pred_sam (np.ndarray): Samples, in a 2d array of size `(M,N)`.
        data (np.ndarray): Data, in a 1d array of size `(N,)`.
        nqt (int, optional): Number of quantiles used. Essentially, the resolution.
        label (str, optional): Custom label.
        ax (plt.Axes, optional): Axis handle. If None, use the current axis.
    Returns:
        tuple: Data fractions and quantile values corresponding to these fractions.
    Note:
        ax is changed as a result of this function. Further beautification and figure saving should be done outside this function.
    """
    nsam, nx_ = pred_sam.shape
    nx = data.shape[0]
    assert(nx==nx_)
    qq = np.linspace(0.0, 1.0, num=nqt, endpoint=True)
    pred_qt = np.quantile(pred_sam, qq, axis=0)
    frac_qq = np.zeros_like(qq)
    for i in range(nqt):
        frac_qq[i] = np.sum(np.array([int(j) for j in data<pred_qt[i,:]]))/nx

    if ax is None:
        plt.figure(figsize=(9,9))
        plt.plot(qq, frac_qq, 'o-', markersize=1, label=label)
        plt.plot([0,1], [0,1], '--', linewidth=2)
        plt.xlabel('Prediction Quantile')
        plt.ylabel('Data Fraction')
        plt.xlim([0.,1.])
        plt.ylim([0.,1.])
        plt.savefig('uc_sample.png')
    else:
        ax.plot(qq, frac_qq, 'o-', markersize=1, label=label)
        ax.plot([0,1], [0,1], '--', linewidth=2)


    return frac_qq, qq

#############################################################

def plot_uc_exact(pred_mean, pred_std, data, nqt=111, label='', ax=None):
    """Plotting uncertainty calibration figure given mean and standard deviation of predictions.

    Args:
        pred_mean (np.ndarray): Prediction mean, in a 1d array of size `(N,)`.
        pred_std (np.ndarray): Prediction standard deviation, in a 1d array of size `(N,)`.
        data (np.ndarray): Data, in a 1d array of size `(N,)`.
        nqt (int, optional): Number of quantiles used. Essentially, the resolution.
        label (str, optional): Custom label.
        ax (plt.Axes, optional): Axis handle. If None, use the current axis.
    Returns:
        tuple: Data fractions and quantile values corresponding to these fractions.
    Note:
        ax is changed as a result of this function. Further beautification and figure saving should be done outside this function.
    """
    nx = pred_mean.shape[0]
    nx_ = pred_std.shape[0]
    assert(nx==nx_)
    qq = np.linspace(0.0, 1.0, num=nqt, endpoint=True)

    pred_qt_exact = np.zeros((nqt, nx))
    for i in range(nqt):
        for j in range(nx):
            pred_qt_exact[i, j] = ss.norm.ppf(qq[i], loc=pred_mean[j], scale=pred_std[j])

    frac_qq_exact = np.zeros_like(qq)
    for i in range(nqt):
        frac_qq_exact[i] = np.sum(np.array([int(j) for j in data<pred_qt_exact[i,:]]))/nx

    if ax is None:
        plt.figure(figsize=(9,9))
        plt.plot(qq, frac_qq_exact, 'o-', markersize=1, label=label)
        plt.plot([0,1], [0,1], '--', linewidth=2)
        plt.xlabel('Prediction Quantile')
        plt.ylabel('Data Fraction')
        plt.xlim([0.,1.])
        plt.ylim([0.,1.])
        plt.savefig('uc_exact.png')
    else:
        ax.plot(qq, frac_qq_exact, 'o-', markersize=1, label=label)
        ax.plot([0,1], [0,1], '--', linewidth=2)


    return frac_qq_exact, qq


def plot_samples_pdfs(xx_list, legends=None, colors=None, file_prefix='x', title=''):
    """Plots multiple pdfs given list of samples

    Args:
        xx_list (list[np.ndarray]): List of samples.
        legends (list[str], optional): List of legends. Defaults to generic text.
        colors (list[str], optional): List of colors. Defaults to generic color cycle.
        file_prefix (str, optional): Figure file prefix.
        title (str, optional): Figure title. Default is no title.
    """
    npdfs = len(xx_list)
    ndim = xx_list[0].shape[1]

    if colors is None:
        colors = ['b', 'r', 'g']*npdfs #overkill
    if legends is None:
        legends = ['Data #'+str(i) for i in range(npdfs)]
    for idim in range(ndim):
        ff = plt.figure(figsize=(10,9))
        for i in range(npdfs):
            plot_pdf1d(xx_list[i][:, idim], pltype='kde', color=colors[i], lw=1, label=legends[i], ax=plt.gca())
        h, l = plt.gca().get_legend_handles_labels()
        plt.xlabel(f'x$_{idim+1}$')
        plt.gca().legend()
        plt.title(title)
        plt.savefig(file_prefix+f'_d{idim}.png')
        plt.clf()
        for jdim in range(idim+1, ndim):
            ff = plt.figure(figsize=(10,9))
            for i in range(npdfs):
                plot_pdf2d(xx_list[i][:, idim], xx_list[i][:, jdim], pltype='kde', ncont=10, color=colors[i], lwidth=1, ax=plt.gca())

            plt.xlabel(f'x$_{idim+1}$')
            plt.ylabel(f'x$_{jdim+1}$')
            plt.gca().legend(h, l)
            plt.title(title)
            plt.savefig(file_prefix+f'_d{idim}_d{jdim}.png')
            plt.clf()

    return

def plot_1d(func, domain, ax=None, idim=0, odim=0, nom=None, ngr=100, color='orange', label='', lstyle='-', figname='func1d.png'):
    """Plotting 1d slice of a function.

    Args:
        func (callable): The callable function of interest.
        domain (np.ndarray): A dx2 array indicating the domain of the function.
        ax (None, optional): Axis object to plot on. If None, plots on current axis.
        idim (int, optional): Input dimension to plot against.
        odim (int, optional): Output QoI to plot against. Useful for multioutput funtions.
        nom (np.ndarray, optional): Nominal value to fix non-plotted dimensions at. An array of size d. If None, uses the domain center.
        ngr (int, optional): Number of grid points.
        color (str, optional): Color of the graph.
        label (str, optional): Label of the graph.
        lstyle (str, optional): Linestyle of the graph.
        figname (str, optional): Figure name to save.
    """
    if ax is None:
        ax = plt.gca()

    if nom is None:
        nom = np.mean(domain, axis=1)

    xg1 = np.linspace(domain[idim, 0], domain[idim, 1], ngr)

    xg = np.tile(nom, (ngr, 1))


    xg[:, idim] = xg1
    yg = func(xg)[:, odim]

    ax.plot(xg[:, idim], yg, color=color, label=label, linestyle=lstyle)
    plt.savefig(figname)

    return

def plot_2d(func, domain, ax=None, idim=0, jdim=1, odim=0, nom=None, ngr=33, figname='func2d.png'):
    """Plotting 2d slice of a function.

    Args:
        func (callable): The callable function of interest.
        domain (np.ndarray): A dx2 array indicating the domain of the function.
        ax (None, optional): Axis object to plot on. If None, plots on current axis.
        idim (int, optional): First input dimension to plot against.
        jdim (int, optional): Second input dimension to plot against.
        odim (int, optional): Output QoI to plot against. Useful for multioutput funtions.
        nom (np.ndarray, optional): Nominal value to fix non-plotted dimensions at. An array of size d. If None, uses the domain center.
        ngr (int, optional): Number of grid points.
        figname (str, optional): Figure name to save.
    """
    if ax is None:
        ax = plt.gca()

    if nom is None:
        nom = np.mean(domain, axis=1)

    xg1 = np.linspace(domain[idim, 0], domain[idim, 1], ngr)
    xg2 = np.linspace(domain[jdim, 0], domain[jdim, 1], ngr)

    xg = np.tile(nom, (ngr*ngr, 1))

    X, Y = np.meshgrid(xg1, xg2)
    xx = np.vstack((X.flatten(), Y.flatten())).T  # xx.shape is (ngr^2,2)

    xg[:, idim] = xx[:, 0]
    xg[:, jdim] = xx[:, 1]

    yg = func(xg)[:, odim].reshape(X.shape)

    cs = ax.contourf(X, Y, yg, 22, cmap='RdYlGn_r')
    ax.contour(cs, colors='k', linewidths=0.5)
    plt.colorbar(cs, ax=ax)
    plt.savefig(figname)

    return

########################################################################

def plot_parity(y1, y2, labels=['y1', 'y2'], filename='parity.png'):
    """A minimal parity plot.

    Args:
        y1 (np.ndarray): The 1d array on the x-axis.
        y2 (np.ndarray): The 1d array on the y-axis.
        labels (list, optional): List of length two for the axes labels.
        filename (str, optional): Figure filename to save.
    """
    plt.figure(figsize=(6,6))
    plt.plot(y1, y2,'o')
    llim=min(y1.min(), y2.min())
    ulim=max(y1.max(), y2.max())
    delt = ulim - llim
    plt.xlim((llim-0.1*delt, ulim+0.1*delt))
    plt.ylim((llim-0.1*delt, ulim+0.1*delt))
    plt.plot([llim, ulim], [llim, ulim])
    plt.xlabel(labels[0])
    plt.ylabel(labels[1])
    plt.savefig(filename)


#############################################################

def plot_cov(mm, cc, ngr=100, f=3., pnames=None, ax=None, savefig=False):
    """Plotting covariance contour given mean and covariance matrix.

    Args:
        mm (np.ndarray): Mean, an 1d array of size `(2,)`.
        cc (np.ndarray): Covariance matrix, a 2d array of size `(2,2)`.
        ngr (int, optional): Number of grid points per dimension, i.e. resolution.
        f (float, optional): Factor for the plotting range in terms of standard deviations.
        pnames (list, optional): List of parameter names. If None, generic names are used.
        ax (plt.Axes, optional): Axis handle. If None, use the current axis.
        savefig (bool, optional): Whether to save the figure or not.
    """
    if ax is None:
        ax = plt.gca()

    if pnames is None:
        pnames = ['p1', 'p2']

    x = np.linspace(mm[0]-f*np.sqrt(cc[0, 0]), mm[0]+f*np.sqrt(cc[0,0]), ngr)
    y = np.linspace(mm[1]-f*np.sqrt(cc[1, 1]), mm[1]+f*np.sqrt(cc[1,1]), ngr)
    X, Y = np.meshgrid(x, y)

    try:
        rv = ss.multivariate_normal(mm, cc, allow_singular=True)
        XY = np.dstack((X, Y))

        Z = rv.pdf(XY)
        ax.contour(X,Y,Z)

        if savefig:
            ax.set_xlabel(pnames[0])
            ax.set_ylabel(pnames[1])
            plt.savefig(f'cov_{pnames[0]}_{pnames[1]}.png')

    except ValueError:
        print(f"Covariance for pair ({i},{j}) is not positive-semidefinite.")


def plot_cov_tri(mean, cov, names=None, figname='cov_tri.png'):
    """Plots covariance in a triangular pairwise way.

    Args:
        mean (np.ndarray): Mean, an 1d array of size `(npar,)`.
        cov (np.ndarray): Covariance matrix, a 2d array of size `(npar,npar)`.
        names (list, optional): List of parameter names. If None, generic names are used.
        figname (str, optional): Figure filename to save.
    """
    npar = mean.shape[0]
    figs, axarr = plt.subplots(npar, npar, figsize=(15, 15))
    if npar==1: axarr=[[axarr]]

    if names is None:
        names = ['p'+str(j) for j in range(npar)]
    assert(len(names)==npar)

    for i in range(npar):
        thisax = axarr[i][i]
        x = np.linspace(mean[i]-3.0*np.sqrt(cov[i,i]), mean[i]+3.0*np.sqrt(cov[i,i]), 100)
        rv = ss.norm(mean[i], np.sqrt(cov[i,i]))
        z = rv.pdf(x)
        thisax.plot(x, z, 'b-')

        if i == 0:
            thisax.set_ylabel(names[i])
        if i == npar - 1:
            thisax.set_xlabel(names[i])
        if i > 0:
            thisax.yaxis.set_ticks_position("right")
        # thisax.yaxis.set_label_coords(-0.12, 0.5)


        for j in range(i):
            thisax = axarr[i][j]
            axarr[j][i].axis('off')

            mm = np.array([mean[j], mean[i]])
            cc = np.array([[cov[j,j], cov[i,j]],[cov[j,i], cov[i,i]]])
            plot_cov(mm, cc, f=3., pnames=[f'p{i}', f'p{j}'], ngr=100, ax=thisax, savefig=False)

            # x0, x1 = thisax.get_xlim()
            # y0, y1 = thisax.get_ylim()
            # #thisax.set_aspect((x1 - x0) / (y1 - y0))

            if j == 0:
                thisax.set_ylabel(names[i])
            if i == npar - 1:
                thisax.set_xlabel(names[j])
            if j > 0:
                thisax.yaxis.set_ticklabels([])

    plt.savefig(figname)

####################################################################################


def plot_sensmat(sensdata,pars,cases,par_labels=[],case_labels=[],cutoff=-1000., figname='sensmat.png'):
    r"""Plot sensitivity matrix as a heatmap or bar plot.

    Args:
        sensdata (np.ndarray): 2d array of sensitivity data, size (ncases, npars).
        pars (list): List of parameter names.
        cases (list): List of case names.
        par_labels (list, optional): List of parameter labels for plotting. Defaults to None, which uses generic names.
        case_labels (list, optional): List of case labels for plotting. Defaults to None, which uses generic names.
        cutoff (float, optional): Cutoff value for sensitivity inclusion. Defaults to -1000.
        figname (str, optional): Figure filename to save. Defaults to 'sensmat.png'.
    """

    cdict = mpl.cm.jet._segmentdata.copy()
    cdict['red']=tuple([tuple([0.0,  1,   1  ]),
                        tuple([0.01, 0,   0  ]),
                        tuple([0.35, 0,   0  ]),
                        tuple([0.66, 1,   1  ]),
                        tuple([0.89, 1,   1  ]),
                        tuple([1,    0.5, 0.5])
                        ]
                       )
    cdict['green']=tuple([tuple([0.0,   1, 1]),
                          tuple([0.01,  0, 0]),
                          tuple([0.125, 0, 0]),
                          tuple([0.375, 1, 1]),
                          tuple([0.64,  1, 1]),
                          tuple([0.91,  0, 0]),
                          tuple([1,     0, 0])
                          ]
                         )
    cdict['blue']=tuple([tuple([0,    1.0,1.0]),
                         tuple([0.01, 0.5,0.5]),
                         tuple([0.11, 1,  1  ]),
                         tuple([0.34, 1,  1  ]),
                         tuple([0.65, 0,  0  ]),
                         tuple([1,    0,  0  ])
                         ]
                        )


    cp=mpl.colors.LinearSegmentedColormap('colormap',cdict,64)

    # Read varfrac files and retain indices of important params
    vlst=[]
    allSens=[]
    for nm in range(len(cases)):
        #vfr=np.array(column(readfile("varfrac."+nm+".dat")[0],0))
        vfr=sensdata[nm,:] #np.array(column(readfile(nm+".vf.dat")[0],0))
        allSens.append(vfr)
        vlst.append([ n for n,i in enumerate(vfr) if i>=cutoff ])
    # Get union
    allV=[]
    for i in range(len(vlst)):
        allV=list(set(allV) | set(vlst[i]))
    allV=np.sort(allV)
    # Create matrix, populate, and rescale
    nobs=len(cases);
    npar=len(allV);
    print("Number of observables plotted = %d" % nobs)
    print("Number of parameters plotted = %d" % npar)

    if par_labels is None:
        par_labels = ['p'+str(j) for j in range(npar)]
    if case_labels is None:
        case_labels = ['out'+str(j) for j in range(nobs)]


    jsens=np.array(np.zeros([nobs,npar]));
    for i in range(nobs):
        for j in range(npar):
            jsens[i,j]=allSens[i][allV[j]];
    #for i in range(nobs):
    #    jsens[i]=jsens[i]/jsens[i].max();
    jsens[np.where(jsens==0)]=0.5*jsens[np.where(jsens>0)].min();
    #for i in range(nobs):
     #   for j in range(npar):
      #      jsens[i,j]=np.log10(jsens[i,j]);

    par_labels_sorted=[];
    for i in allV:
        par_labels_sorted.append(par_labels[i]);
    # make fig
    fs1=13;
    fig = plt.figure(figsize=(10,3.9));
    ax=fig.add_axes([0.12, 0.27, 0.88, 0.68]);
    cs=ax.pcolor(jsens,cmap=cp);
    #cs=ax.pcolor(jsens,cmap=mpl.cm.jet)
    ax.set_xlim([0,npar]);
    ax.set_ylim([0,nobs]);
    ax.set_xticks([0.5+i for i in range(npar)]);
    ax.set_yticks([0.4+i for i in range(nobs)]);
    ax.set_yticklabels([case_labels[i] for i in range(nobs)],fontsize=fs1);
    ax.set_xticklabels([par_labels_sorted[i] for i in range(npar)],rotation=45,fontsize=fs1);
    ax.tick_params(length=0.0)
    cbar=plt.colorbar(cs)
    #cbar.set_ticks(range(-13,1,1))
    #cbar.set_ticklabels(['$10^{'+str(i)+'}$' for i in range(-13,1,1)])

    ax.grid(False);
    plt.savefig(figname)


def plot_joy(sams_list, xcond, outnames, color_list, nominal=None, offset_factor=1.0, ax=None, figname='joyplot.png'):
    r"""Plots a joyplot of multiple sample sets along given output conditions.

    Args:
        sams_list (list[np.ndarray]): List of sample sets, each in a 2d array of size `(M,N)`.
        xcond (list[float]): List of output condition values, length N.
        outnames (list[str]): List of output condition names, length N.
        color_list (list[str]): List of colors for each sample set.
        nominal (np.ndarray, optional): Nominal values for each output condition, an 1d array of size `(N,)`. Defaults to None.
        offset_factor (float, optional): Factor to scale the pdf heights. Defaults to 1.0.
        ax (plt.Axes, optional): Axis handle. If None, use the current axis.
        figname (str, optional): Figure filename to save.
    """
    if ax is None:
        ax = plt.gca()

    for ic, xc in enumerate(xcond):
        # plot gray horizontal lines where bottom of each pdf will sit
        offset = xc
        for isam, sams in enumerate(sams_list):
            a = 4.
            pnom = np.mean(sams[:, ic])
            pdel = np.std(sams[:, ic])
            pgrid = np.linspace(pnom - a * pdel, pnom + a * pdel, 111)
            kde_py = ss.gaussian_kde(sams[:, ic], 'silverman')
            pdf = kde_py(pgrid)
            ff = offset_factor
            ax.fill_between(pgrid, xc * np.ones_like(pgrid), ff * pdf + offset,
                            fc=color_list[isam], ec='black',
                            lw=1, label='', alpha=0.4)
        if nominal is not None:
            ax.plot([nominal[ic], nominal[ic]], [
                    offset, offset + 1.2 * ff * np.max(pdf)], 'k--', lw=1)
    ax = plt.gca()
    ax.grid(False, axis='x')
    ax.set_yticks(xcond)
    ax.set_yticklabels(outnames)
    plt.tight_layout()
    plt.savefig(figname)<|MERGE_RESOLUTION|>--- conflicted
+++ resolved
@@ -165,15 +165,9 @@
                              fmt='o', markersize=msize,
                              markeredgecolor='w',
                              color=colors[i],
-<<<<<<< HEAD
-                             ecolor=colors[i], label=labels[i], alpha=0.5)
-            else:
-                plt.plot(ddata[:, j], model, 'o', color=colors[i], label=labels[i], markeredgecolor='w', markersize=msize, alpha=0.5)
-=======
                              ecolor=colors[i], label=labels[i], alpha=alpha)
             else:
                 plt.plot(ddata[:, j], model, 'o', color=colors[i], label=labels[i], markeredgecolor='w', markersize=msize, alpha=alpha)
->>>>>>> d392155c
 
     delt = 0.03 * (yy.max() - yy.min())
     minmax = [yy.min() - delt, yy.max() + delt]
